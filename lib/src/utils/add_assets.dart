// ignore_for_file: comment_references
import 'dart:io';

import 'package:logging/logging.dart';
import 'package:native_assets_cli/code_assets_builder.dart';
import 'package:path/path.dart' as p;

import '../builder/linkmode.dart';

extension BuildOutputBuilderCodeAssets on BuildOutputBuilder {
  static final Expando<Set<String>> _addedAssetIds = Expando<Set<String>>();

  Set<String> get addedAssetIds => _addedAssetIds[this] ??= <String>{};

  /// Searches recursively through the provided [outDir] (or [input.outputDirectory]
  /// if not provided) for native library files that match the given [names]
  /// and adds them to [assets.code].
  ///
  /// [names] are used to map a found library file to package URI.
  /// e.g., for `foo_windows_x64.dll` -> `package:my_pkg/native_foo.dart`,
  /// should provide `{'foo_windows_x64': 'native_foo.dart'}`.
  ///
  /// If [regExp] is true, keys in [names] are treated as regular expression patterns to match library filenames.
  /// Use regExp if the built libraries are something like `libadd-1.dll`.
  /// e.g.,
  /// ```dart
  /// {r'(lib)?add-\d\.(dll|so|dylib)': 'native_foo.dart'}.
  /// ```
  ///
  /// The expected filename is computed using the current operating system's naming conventions
  /// combined with a concrete [LinkMode] derived from [input.config.code.linkModePreference].
  /// For each file that ends with the computed library filename for one of the provided [names],
  /// a [CodeAsset] is created and added to [assets.code] if it hasn't already been added.
  ///
  /// Duplicate assets are avoided by tracking previously added file paths internally
  /// as [assets] is not iterable.
  ///
  /// Returns a list of the added code assets.
  ///
  /// Example:
  /// ```dart
  /// final added = await output.findAndAddCodeAssets(
  ///   input,
  ///   output,
  ///   outDir: myOutputUri,
  ///   names: {'add': 'add.dart'},
  /// );
  /// ```
  ///
  /// ```dart
  /// final added = await output.findAndAddCodeAssets(
  ///   input,
  ///   output,
  ///   outDir: myOutputUri,
  ///   names: { r'(lib)?add\.(dll|so|dylib)': 'add.dart' },
  ///   regExp=true,
  /// );
  /// ```
  Future<List<CodeAsset>> findAndAddCodeAssets(
    BuildInput input, {
    required Map<String, String> names, // key: search library name, value: dart ffi name
    Uri? outDir,
    Logger? logger,
    bool regExp = false,
  }) async {
    final foundAssets = await findCodeAssets(
      input,
      names: names,
      outDir: outDir,
      logger: logger,
      regExp: regExp,
    );
    final addedAssets = addAllCodeAssets(foundAssets, logger: logger);
    return addedAssets;
  }

  /// Finds native library files in the provided [outDir] (or [input.outputDirectory] if not provided)
  ///
  /// [names] are used to map a found library file to package URI.
  /// e.g., for `foo_windows_x64.dll` -> `package:my_pkg/native_foo.dart`,
  /// should provide `{'foo_windows_x64': 'native_foo.dart'}`.
  ///
  /// If [regExp] is true, keys in [names] are treated as regular expression patterns to match library filenames.
  /// Use regExp if the built libraries are something like `libadd-1.dll`.
  /// e.g.,
  /// ```dart
  /// {r'(lib)?add-\d\.(dll|so|dylib)': 'native_foo.dart'}.
  /// ```
  ///
  /// returns a list of the found code assets.
  Future<Set<CodeAsset>> findCodeAssets(
    BuildInput input, {
    required Map<String, String> names, // key: search library name, value: dart ffi name
    Uri? outDir,
    Logger? logger,
    bool regExp = false,
  }) async {
    final preferredMode = input.config.code.linkModePreference;
    final searchDir = Directory.fromUri(outDir ?? input.outputDirectory);
    final linkMode = getLinkMode(preferredMode);
    final Set<CodeAsset> foundAssets = {};

    logger?.info('Searching for libraries in ${searchDir.path}');
    logger?.info('Preferred link mode: $preferredMode');

<<<<<<< HEAD
  await for (final entity in searchDir.list(recursive: true, followLinks: false)) {
    if (entity is! File) continue;
    for (final MapEntry(:key, value: name) in names.entries) {
      // even on windows, library name may be `libadd.dll` instead of `add.dll` sometimes,
      // e.g., when using mingw64, so allow using RegExp matching if regExp=true.
      final found = regExp
          ? RegExp(key).hasMatch(p.basename(entity.path))
          : entity.path.endsWith(input.config.code.targetOS.libraryFileName(key, linkMode));
      if (!found) continue;
      logger?.info('Found library file: ${entity.path}');
      output.addCodeAsset(
        CodeAsset(
=======
    await for (final entity in searchDir.list(recursive: true, followLinks: false)) {
      if (entity is! File) continue;
      for (final MapEntry(:key, value: assetName) in names.entries) {
        final found = regExp
            ? RegExp(key).hasMatch(p.basename(entity.path))
            : entity.path.endsWith(OS.current.libraryFileName(key, linkMode));
        if (!found) continue;
        logger?.info('Found library file: ${entity.path}');
        final asset = CodeAsset(
>>>>>>> 1087184d
          package: input.packageName,
          name: assetName,
          linkMode: linkMode,
          os: input.config.code.targetOS,
          file: entity.uri,
          architecture: input.config.code.targetArchitecture,
        );
        foundAssets.add(asset);
        break; // Only add one file per asset name.
      }
    }
    return foundAssets;
  }

  /// short for [assets.code.add]
  bool addCodeAsset(CodeAsset codeAsset) {
    // Only add if we haven't already added this file.
    if (addedAssetIds.contains(codeAsset.id)) return false;
    assets.code.add(codeAsset);
    addedAssetIds.add(codeAsset.id);
    return true;
  }

  /// add all code assets, won't add if already added
  List<CodeAsset> addAllCodeAssets(Iterable<CodeAsset> codeAssets, {Logger? logger}) {
    final addedAssets = <CodeAsset>[];
    for (final asset in codeAssets) {
      logger?.info('Adding asset: $asset');
      if (!addedAssetIds.contains(asset.id)) {
        addCodeAsset(asset);
        addedAssets.add(asset);
      }
    }
    return addedAssets;
  }
}
<|MERGE_RESOLUTION|>--- conflicted
+++ resolved
@@ -1,165 +1,150 @@
-// ignore_for_file: comment_references
-import 'dart:io';
-
-import 'package:logging/logging.dart';
-import 'package:native_assets_cli/code_assets_builder.dart';
-import 'package:path/path.dart' as p;
-
-import '../builder/linkmode.dart';
-
-extension BuildOutputBuilderCodeAssets on BuildOutputBuilder {
-  static final Expando<Set<String>> _addedAssetIds = Expando<Set<String>>();
-
-  Set<String> get addedAssetIds => _addedAssetIds[this] ??= <String>{};
-
-  /// Searches recursively through the provided [outDir] (or [input.outputDirectory]
-  /// if not provided) for native library files that match the given [names]
-  /// and adds them to [assets.code].
-  ///
-  /// [names] are used to map a found library file to package URI.
-  /// e.g., for `foo_windows_x64.dll` -> `package:my_pkg/native_foo.dart`,
-  /// should provide `{'foo_windows_x64': 'native_foo.dart'}`.
-  ///
-  /// If [regExp] is true, keys in [names] are treated as regular expression patterns to match library filenames.
-  /// Use regExp if the built libraries are something like `libadd-1.dll`.
-  /// e.g.,
-  /// ```dart
-  /// {r'(lib)?add-\d\.(dll|so|dylib)': 'native_foo.dart'}.
-  /// ```
-  ///
-  /// The expected filename is computed using the current operating system's naming conventions
-  /// combined with a concrete [LinkMode] derived from [input.config.code.linkModePreference].
-  /// For each file that ends with the computed library filename for one of the provided [names],
-  /// a [CodeAsset] is created and added to [assets.code] if it hasn't already been added.
-  ///
-  /// Duplicate assets are avoided by tracking previously added file paths internally
-  /// as [assets] is not iterable.
-  ///
-  /// Returns a list of the added code assets.
-  ///
-  /// Example:
-  /// ```dart
-  /// final added = await output.findAndAddCodeAssets(
-  ///   input,
-  ///   output,
-  ///   outDir: myOutputUri,
-  ///   names: {'add': 'add.dart'},
-  /// );
-  /// ```
-  ///
-  /// ```dart
-  /// final added = await output.findAndAddCodeAssets(
-  ///   input,
-  ///   output,
-  ///   outDir: myOutputUri,
-  ///   names: { r'(lib)?add\.(dll|so|dylib)': 'add.dart' },
-  ///   regExp=true,
-  /// );
-  /// ```
-  Future<List<CodeAsset>> findAndAddCodeAssets(
-    BuildInput input, {
-    required Map<String, String> names, // key: search library name, value: dart ffi name
-    Uri? outDir,
-    Logger? logger,
-    bool regExp = false,
-  }) async {
-    final foundAssets = await findCodeAssets(
-      input,
-      names: names,
-      outDir: outDir,
-      logger: logger,
-      regExp: regExp,
-    );
-    final addedAssets = addAllCodeAssets(foundAssets, logger: logger);
-    return addedAssets;
-  }
-
-  /// Finds native library files in the provided [outDir] (or [input.outputDirectory] if not provided)
-  ///
-  /// [names] are used to map a found library file to package URI.
-  /// e.g., for `foo_windows_x64.dll` -> `package:my_pkg/native_foo.dart`,
-  /// should provide `{'foo_windows_x64': 'native_foo.dart'}`.
-  ///
-  /// If [regExp] is true, keys in [names] are treated as regular expression patterns to match library filenames.
-  /// Use regExp if the built libraries are something like `libadd-1.dll`.
-  /// e.g.,
-  /// ```dart
-  /// {r'(lib)?add-\d\.(dll|so|dylib)': 'native_foo.dart'}.
-  /// ```
-  ///
-  /// returns a list of the found code assets.
-  Future<Set<CodeAsset>> findCodeAssets(
-    BuildInput input, {
-    required Map<String, String> names, // key: search library name, value: dart ffi name
-    Uri? outDir,
-    Logger? logger,
-    bool regExp = false,
-  }) async {
-    final preferredMode = input.config.code.linkModePreference;
-    final searchDir = Directory.fromUri(outDir ?? input.outputDirectory);
-    final linkMode = getLinkMode(preferredMode);
-    final Set<CodeAsset> foundAssets = {};
-
-    logger?.info('Searching for libraries in ${searchDir.path}');
-    logger?.info('Preferred link mode: $preferredMode');
-
-<<<<<<< HEAD
-  await for (final entity in searchDir.list(recursive: true, followLinks: false)) {
-    if (entity is! File) continue;
-    for (final MapEntry(:key, value: name) in names.entries) {
-      // even on windows, library name may be `libadd.dll` instead of `add.dll` sometimes,
-      // e.g., when using mingw64, so allow using RegExp matching if regExp=true.
-      final found = regExp
-          ? RegExp(key).hasMatch(p.basename(entity.path))
-          : entity.path.endsWith(input.config.code.targetOS.libraryFileName(key, linkMode));
-      if (!found) continue;
-      logger?.info('Found library file: ${entity.path}');
-      output.addCodeAsset(
-        CodeAsset(
-=======
-    await for (final entity in searchDir.list(recursive: true, followLinks: false)) {
-      if (entity is! File) continue;
-      for (final MapEntry(:key, value: assetName) in names.entries) {
-        final found = regExp
-            ? RegExp(key).hasMatch(p.basename(entity.path))
-            : entity.path.endsWith(OS.current.libraryFileName(key, linkMode));
-        if (!found) continue;
-        logger?.info('Found library file: ${entity.path}');
-        final asset = CodeAsset(
->>>>>>> 1087184d
-          package: input.packageName,
-          name: assetName,
-          linkMode: linkMode,
-          os: input.config.code.targetOS,
-          file: entity.uri,
-          architecture: input.config.code.targetArchitecture,
-        );
-        foundAssets.add(asset);
-        break; // Only add one file per asset name.
-      }
-    }
-    return foundAssets;
-  }
-
-  /// short for [assets.code.add]
-  bool addCodeAsset(CodeAsset codeAsset) {
-    // Only add if we haven't already added this file.
-    if (addedAssetIds.contains(codeAsset.id)) return false;
-    assets.code.add(codeAsset);
-    addedAssetIds.add(codeAsset.id);
-    return true;
-  }
-
-  /// add all code assets, won't add if already added
-  List<CodeAsset> addAllCodeAssets(Iterable<CodeAsset> codeAssets, {Logger? logger}) {
-    final addedAssets = <CodeAsset>[];
-    for (final asset in codeAssets) {
-      logger?.info('Adding asset: $asset');
-      if (!addedAssetIds.contains(asset.id)) {
-        addCodeAsset(asset);
-        addedAssets.add(asset);
-      }
-    }
-    return addedAssets;
-  }
-}
+// ignore_for_file: comment_references
+import 'dart:io';
+
+import 'package:logging/logging.dart';
+import 'package:native_assets_cli/code_assets_builder.dart';
+import 'package:path/path.dart' as p;
+
+import '../builder/linkmode.dart';
+
+extension BuildOutputBuilderCodeAssets on BuildOutputBuilder {
+  static final Expando<Set<String>> _addedAssetIds = Expando<Set<String>>();
+
+  Set<String> get addedAssetIds => _addedAssetIds[this] ??= <String>{};
+
+  /// Searches recursively through the provided [outDir] (or [input.outputDirectory]
+  /// if not provided) for native library files that match the given [names]
+  /// and adds them to [assets.code].
+  ///
+  /// [names] are used to map a found library file to package URI.
+  /// e.g., for `foo_windows_x64.dll` -> `package:my_pkg/native_foo.dart`,
+  /// should provide `{'foo_windows_x64': 'native_foo.dart'}`.
+  ///
+  /// If [regExp] is true, keys in [names] are treated as regular expression patterns to match library filenames.
+  /// Use regExp if the built libraries are something like `libadd-1.dll`.
+  /// e.g.,
+  /// ```dart
+  /// {r'(lib)?add-\d\.(dll|so|dylib)': 'native_foo.dart'}.
+  /// ```
+  ///
+  /// The expected filename is computed using the current operating system's naming conventions
+  /// combined with a concrete [LinkMode] derived from [input.config.code.linkModePreference].
+  /// For each file that ends with the computed library filename for one of the provided [names],
+  /// a [CodeAsset] is created and added to [assets.code] if it hasn't already been added.
+  ///
+  /// Duplicate assets are avoided by tracking previously added file paths internally
+  /// as [assets] is not iterable.
+  ///
+  /// Returns a list of the added code assets.
+  ///
+  /// Example:
+  /// ```dart
+  /// final added = await output.findAndAddCodeAssets(
+  ///   input,
+  ///   output,
+  ///   outDir: myOutputUri,
+  ///   names: {'add': 'add.dart'},
+  /// );
+  /// ```
+  ///
+  /// ```dart
+  /// final added = await output.findAndAddCodeAssets(
+  ///   input,
+  ///   output,
+  ///   outDir: myOutputUri,
+  ///   names: { r'(lib)?add\.(dll|so|dylib)': 'add.dart' },
+  ///   regExp=true,
+  /// );
+  /// ```
+  Future<List<CodeAsset>> findAndAddCodeAssets(
+    BuildInput input, {
+    required Map<String, String> names, // key: search library name, value: dart ffi name
+    Uri? outDir,
+    Logger? logger,
+    bool regExp = false,
+  }) async {
+    final foundAssets = await findCodeAssets(
+      input,
+      names: names,
+      outDir: outDir,
+      logger: logger,
+      regExp: regExp,
+    );
+    final addedAssets = addAllCodeAssets(foundAssets, logger: logger);
+    return addedAssets;
+  }
+
+  /// Finds native library files in the provided [outDir] (or [input.outputDirectory] if not provided)
+  ///
+  /// [names] are used to map a found library file to package URI.
+  /// e.g., for `foo_windows_x64.dll` -> `package:my_pkg/native_foo.dart`,
+  /// should provide `{'foo_windows_x64': 'native_foo.dart'}`.
+  ///
+  /// If [regExp] is true, keys in [names] are treated as regular expression patterns to match library filenames.
+  /// Use regExp if the built libraries are something like `libadd-1.dll`.
+  /// e.g.,
+  /// ```dart
+  /// {r'(lib)?add-\d\.(dll|so|dylib)': 'native_foo.dart'}.
+  /// ```
+  ///
+  /// returns a list of the found code assets.
+  Future<Set<CodeAsset>> findCodeAssets(
+    BuildInput input, {
+    required Map<String, String> names, // key: search library name, value: dart ffi name
+    Uri? outDir,
+    Logger? logger,
+    bool regExp = false,
+  }) async {
+    final preferredMode = input.config.code.linkModePreference;
+    final searchDir = Directory.fromUri(outDir ?? input.outputDirectory);
+    final linkMode = getLinkMode(preferredMode);
+    final Set<CodeAsset> foundAssets = {};
+
+    logger?.info('Searching for libraries in ${searchDir.path}');
+    logger?.info('Preferred link mode: $preferredMode');
+
+    await for (final entity in searchDir.list(recursive: true, followLinks: false)) {
+      if (entity is! File) continue;
+      for (final MapEntry(:key, value: assetName) in names.entries) {
+        final found = regExp
+            ? RegExp(key).hasMatch(p.basename(entity.path))
+            : entity.path.endsWith(input.config.code.targetOS.libraryFileName(key, linkMode));
+        if (!found) continue;
+        logger?.info('Found library file: ${entity.path}');
+        final asset = CodeAsset(
+          package: input.packageName,
+          name: assetName,
+          linkMode: linkMode,
+          os: input.config.code.targetOS,
+          file: entity.uri,
+          architecture: input.config.code.targetArchitecture,
+        );
+        foundAssets.add(asset);
+        break; // Only add one file per asset name.
+      }
+    }
+    return foundAssets;
+  }
+
+  /// short for [assets.code.add]
+  bool addCodeAsset(CodeAsset codeAsset) {
+    // Only add if we haven't already added this file.
+    if (addedAssetIds.contains(codeAsset.id)) return false;
+    assets.code.add(codeAsset);
+    addedAssetIds.add(codeAsset.id);
+    return true;
+  }
+
+  /// add all code assets, won't add if already added
+  List<CodeAsset> addAllCodeAssets(Iterable<CodeAsset> codeAssets, {Logger? logger}) {
+    final addedAssets = <CodeAsset>[];
+    for (final asset in codeAssets) {
+      logger?.info('Adding asset: $asset');
+      if (!addedAssetIds.contains(asset.id)) {
+        addCodeAsset(asset);
+        addedAssets.add(asset);
+      }
+    }
+    return addedAssets;
+  }
+}